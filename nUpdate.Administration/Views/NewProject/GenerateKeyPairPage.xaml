--- conflicted
+++ resolved
@@ -10,7 +10,6 @@
              Background="White"
              mc:Ignorable="d">
     <DockPanel Margin="20">
-<<<<<<< HEAD
         <TextBlock DockPanel.Dock="Top"
                    FontSize="12pt"
                    Foreground="#003399"
@@ -19,13 +18,7 @@
             <loadingIndicators:LoadingIndicator Foreground="LightGray"
                                                 SpeedRatio="1"
                                                 Style="{DynamicResource LoadingIndicatorArcsStyle}">
-                <loadingIndicators:LoadingIndicator.RenderTransform>
-=======
-        <TextBlock DockPanel.Dock="Top" FontSize="12pt" Foreground="#003399" Text="Key Pair Generation"/>
-        <StackPanel Orientation="Horizontal" VerticalAlignment="Center">
-            <loadingIndicators:LoadingIndicator Foreground="LightGray" SpeedRatio="1" Style="{DynamicResource LoadingIndicatorArcsStyle}">
                 <loadingIndicators:LoadingIndicator.LayoutTransform>
->>>>>>> 6022ab39
                     <ScaleTransform ScaleX="0.65" ScaleY="0.65" />
                 </loadingIndicators:LoadingIndicator.LayoutTransform>
             </loadingIndicators:LoadingIndicator>
